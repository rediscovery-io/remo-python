{
 "cells": [
  {
   "cell_type": "markdown",
   "metadata": {},
   "source": [
    "# Image Classification Pipeline using Remo\n"
   ]
  },
  {
   "cell_type": "markdown",
   "metadata": {},
   "source": [
    "**In this tutorial, we will use Remo to speed up the process of building a transfer learning pipeline for an Image Classification task.** \n",
    "\n",
    "In particular, we will:\n",
    "- Install and set up Remo for Google Colaboratory\n",
    "- Use Remo to visualize and explore our images and annotations\n",
    "- Use Remo to quickly access some key statistics of our Dataset\n",
    "- Create custom train/test/val splits in PyTorch without needing to move data around (thanks to Remo image tags)\n",
    "- Visually compare our model predictions with our ground-truth"
   ]
  },
  {
   "cell_type": "markdown",
   "metadata": {},
   "source": [
    "Let's start by importing the relevant libraries."
   ]
  },
  {
   "cell_type": "code",
   "execution_count": null,
   "metadata": {
    "tags": []
   },
   "outputs": [],
   "source": [
    "# This is required to use Remo in Google Colab.\n",
    "# Mounting the GDrive allows to automatically backup Remo datasets. \n",
    "# You can read more in our docs - https://remo.ai/docs/\n",
    "!pip install remo\n",
    "from google.colab import drive\n",
    "GDRIVE_ROOT = \"/gdrive\"\n",
    "drive.mount(GDRIVE_ROOT)\n",
    "!python -m remo_app init --colab"
   ]
  },
  {
   "cell_type": "code",
   "execution_count": null,
   "metadata": {
    "colab": {
     "base_uri": "https://localhost:8080/",
     "height": 367
    },
    "colab_type": "code",
    "id": "EI72wutnsdyO",
    "outputId": "347b3820-f40b-4707-c6c9-666680d951fc",
    "tags": []
   },
   "outputs": [],
   "source": [
    "from PIL import Image\n",
    "import os\n",
    "import glob\n",
    "import random\n",
    "random.seed(4)\n",
    "\n",
    "import pandas as pd\n",
    "import numpy as np\n",
    "import tqdm\n",
    "\n",
    "import torch\n",
    "import torch.nn as nn\n",
    "from torch.utils.data import Dataset\n",
    "from torch.utils.data import DataLoader\n",
    "from torchvision import transforms\n",
    "import torchvision.models as models\n",
    "import torch.optim as optim\n",
    "\n",
    "import remo\n",
    "remo.set_viewer('jupyter')"
   ]
  },
  {
   "cell_type": "markdown",
   "metadata": {},
   "source": [
    "## Adding Data to Remo\n",
    "\n",
    "- For this example, our dataset is a subset of the <a href=\"http://www.robots.ox.ac.uk/~vgg/data/flowers/102/\">Flowers 102 Dataset</a>.\n",
    "- In the next cell we download the data as a zip file and extract the files in a new folder.\n",
    "\n",
    "- The folder structure of the dataset is:\n",
    "\n",
    "    ```\n",
    "    ├── gdrive/My Drive/small_flowers\n",
    "        ├── images\n",
    "            ├── 0\n",
    "                ├── image_1.jpg\n",
    "                ├── image_2.jpg\n",
    "                ├── ...\n",
    "            ├── 1\n",
    "                ├── image_3.jpg\n",
    "                ├── image_4.jpg\n",
    "                ├── ...\n",
    "        ├── annotations\n",
    "            ├── images_tags.csv\n",
    "            ├── annotations.csv\n",
    "\n",
    "    ```"
   ]
  },
  {
   "cell_type": "code",
   "execution_count": null,
   "metadata": {
    "tags": []
   },
   "outputs": [],
   "source": [
    "# The dataset will be extracted in a new folder\n",
    "if not os.path.exists(GDRIVE_ROOT + '/My Drive/small_flowers.zip'):\n",
    "    !wget https://s-3.s3-eu-west-1.amazonaws.com/small_flowers.zip -P '/gdrive/My Drive'\n",
    "    !unzip -qq '/gdrive/My Drive/small_flowers.zip' -d '/gdrive/My Drive/'\n",
    "else:\n",
    "    print('Files already downloaded')"
   ]
  },
  {
   "cell_type": "code",
   "execution_count": null,
   "metadata": {},
   "outputs": [],
   "source": [
    "# The path to the folders\n",
    "path_to_images =  os.path.join(GDRIVE_ROOT + '/My Drive/', 'small_flowers/images/')\n",
    "path_to_annotations = os.path.join(GDRIVE_ROOT + '/My Drive/', 'small_flowers/annotations/')"
   ]
  },
  {
   "cell_type": "markdown",
   "metadata": {},
   "source": [
    "### Annotations\n",
    "\n",
    "We can easily generate annotations from a series of folders, by passing the root directory path to ```remo.generate_annotations_from_folders(). ``` "
   ]
  },
  {
   "cell_type": "code",
   "execution_count": null,
   "metadata": {
    "tags": []
   },
   "outputs": [],
   "source": [
    "annotations_file_path = os.path.join(path_to_annotations, 'annotations.csv')\n",
    "remo.generate_annotations_from_folders(path_to_data_folder = path_to_images, \n",
    "                                       output_file_path = annotations_file_path)"
   ]
  },
  {
   "cell_type": "markdown",
   "metadata": {},
   "source": [
    "To visualise the labels as strings rather than IDs, we can use a dictionary mapping the two of them."
   ]
  },
  {
   "cell_type": "code",
   "execution_count": null,
   "metadata": {},
   "outputs": [],
   "source": [
    "cat_to_index = { 0 : 'Pink Primrose',  \n",
    "                 1 : 'Hard-leaved Pocket Orchid', \n",
    "                 2 : 'Canterbury Bells'}"
   ]
  },
  {
   "cell_type": "markdown",
   "metadata": {},
   "source": [
    "### Train / test split"
   ]
  },
  {
   "cell_type": "markdown",
   "metadata": {},
   "source": [
    "In Remo, we can use tags to organise our images.\n",
    "Among other things, this allows us to generate train / test splits without the need to move image files around.\n",
    "\n",
    "To do this, we just need to pass a dictionary (mapping tags to the relevant images paths) to the function \n",
    "```remo.generate_image_tags()```."
   ]
  },
  {
   "cell_type": "code",
   "execution_count": null,
   "metadata": {
    "tags": []
   },
   "outputs": [],
   "source": [
    "im_list = [os.path.abspath(i) for i in glob.glob(path_to_images + '/**/*.jpg', recursive=True)]\n",
    "im_list = random.sample(im_list, len(im_list))\n",
    "\n",
    "# Definining the train test split\n",
    "train_idx = round(len(im_list) * 0.8)\n",
    "valid_idx = train_idx + round(len(im_list) * 0.1)\n",
    "test_idx  = valid_idx + round(len(im_list) * 0.1)\n",
    "\n",
    "# Creating a dictionary with tags\n",
    "tags_dict =  {'train' : im_list[0:train_idx], \n",
    "              'valid' : im_list[train_idx:valid_idx], \n",
    "              'test' : im_list[valid_idx:test_idx]}\n",
    "\n",
    "train_test_split_file_path = os.path.join(path_to_annotations, 'images_tags.csv') \n",
    "remo.generate_image_tags(tags_dictionary  = tags_dict, \n",
    "                         output_file_path = train_test_split_file_path)"
   ]
  },
  {
   "cell_type": "markdown",
   "metadata": {},
   "source": [
    "### Create a dataset\n",
    "\n",
    "To create a dataset we can use ```remo.create_dataset()```, specifying the path to data and annotations.\n",
    "\n",
    "The class encoding is passed via a dictionary.\n",
    "\n",
    "For a complete list of formats supported, you can <a href=\"https://remo.ai/docs/annotation-formats/\"> refer to the docs</a>.\n"
   ]
  },
  {
   "cell_type": "code",
   "execution_count": null,
   "metadata": {
    "tags": []
   },
   "outputs": [],
   "source": [
    "# The annotations.csv is generated in the same path of the sub-folder\n",
    "flowers =  remo.create_dataset(name = 'flowers', \n",
    "                              local_files = [path_to_images, path_to_annotations],\n",
    "                              annotation_task = 'Image classification',\n",
    "                              class_encoding = cat_to_index)"
   ]
  },
  {
   "cell_type": "markdown",
   "metadata": {},
   "source": [
    "**Visualizing the dataset**\n",
    "\n",
    "To view and explore images and labels, we can use Remo directly from the notebook. We just need to call ```dataset.view()```."
   ]
  },
  {
   "cell_type": "code",
   "execution_count": null,
   "metadata": {
    "tags": []
   },
   "outputs": [],
   "source": [
    "flowers.view()"
   ]
  },
  {
   "cell_type": "markdown",
   "metadata": {},
   "source": [
<<<<<<< HEAD
    "Looking at the dataset, we notice some interesting points:\n",
    "- The flowers have a distinct structure, which is useful for distinguishing between the classes\n",
    "- The images contain not only the flower, but other background information like grass and leaves which might confuse the classifier.\n",
    "- The colors of the three flowers are similar.\n",
    "- The images have been taken from varied angles and distances."
   ]
  },
  {
   "cell_type": "markdown",
   "metadata": {},
   "source": [
=======
>>>>>>> ab28dc64
    "**Dataset Statistics**\n",
    "\n",
    "Remo alleviates the need to write extra boilerplate for accessing dataset properties. \n",
    "\n",
    "This can be done either using code, or via the visual interface."
   ]
  },
  {
   "cell_type": "code",
   "execution_count": null,
   "metadata": {},
   "outputs": [],
   "source": [
    "flowers.get_annotation_statistics()"
   ]
  },
  {
   "cell_type": "code",
   "execution_count": null,
   "metadata": {
    "tags": []
   },
   "outputs": [],
   "source": [
    "flowers.view_annotation_stats()"
   ]
  },
  {
   "cell_type": "markdown",
   "metadata": {},
   "source": [
<<<<<<< HEAD
    "Looking at the statistics, we gain some insights like: \n",
    "\n",
    "- There are more examples of Hard-Leaved Pocket Orchid compared to the other two classes.\n",
    "- The number of examples of Pink Primrose and Canterbury Bells are equal."
   ]
  },
  {
   "cell_type": "markdown",
   "metadata": {},
   "source": [
=======
>>>>>>> ab28dc64
    "## Feeding Data into PyTorch\n",
    "\n",
    "Here we start working with PyTorch. To load the data, we will define a custom PyTorch ```Dataset``` object (as usual with PyTorch).\n",
    "\n",
    "In order to adapt this to your dataset, the following are required:\n",
    "- **train_test_valid_split (Path to Tags):** path to tags csv file for Train, Test, Validation split. Format: file_name, tag.\n",
    "- **annotations (Path to Annotations):** path to the annotations CSV File. Format : file_name, class_name\n",
    "- **mapping (Mapping):** a dictionary containing mapping of class name and class index. Format : {'class_name' : 'class_index'}"
   ]
  },
  {
   "cell_type": "code",
   "execution_count": null,
   "metadata": {
    "colab": {},
    "colab_type": "code",
    "id": "GgrPCv6E8ipU",
    "tags": []
   },
   "outputs": [],
   "source": [
    "class FlowerDataset(Dataset):\n",
    "    \"\"\"\n",
    "    Custom PyTorch Dataset Class to facilitate loading data for the Image Classifcation Task\n",
    "    \"\"\"\n",
    "    def __init__(self, annotations, train_test_valid_split, mapping = None, mode = 'train', transform = None):\n",
    "        \"\"\" \n",
    "        Args:\n",
    "            annotations: The path to the annotations CSV file. Format: file_name, class_name\n",
    "            train_test_valid_split: The path to the tags CSV file for train, test, valid split. Format: file_name, tag\n",
    "            mapping: a dictionary containing mapping of class name and class index. Format : {'class_name' : 'class_index'}, Default: None\n",
    "            mode: Mode in which to instantiate class. Default: 'train'\n",
    "            transform: The transforms to be applied to the image data\n",
    "\n",
    "        Returns:\n",
    "            image : Torch Tensor, label_tensor : Torch Tensor, file_name : str\n",
    "        \"\"\"\n",
    "        \n",
    "        my_data = pd.read_csv(annotations, index_col='file_name')\n",
    "        my_data['tag'] = pd.read_csv(train_test_valid_split, index_col='file_name')\n",
    "        my_data = my_data.reset_index()\n",
    "\n",
    "        self.mapping = mapping\n",
    "        self.transform = transform\n",
    "        self.mode = mode\n",
    "        \n",
    "        my_data = my_data.loc[my_data['tag'] == mode].reset_index(drop=True)\n",
    "        self.data = my_data\n",
    "    def __len__(self):\n",
    "        return len(self.data)\n",
    "\n",
    "    def __getitem__(self, idx):\n",
    "        if self.mapping is not None:\n",
    "            labels = int(self.mapping[self.data.loc[idx, 'class_name'].lower()])\n",
    "        else:\n",
    "            labels = int(self.data.loc[idx, 'class_name'])\n",
    "        \n",
    "        im_path = self.data.loc[idx, 'file_name']\n",
    "        \n",
    "        label_tensor =  torch.as_tensor(labels, dtype=torch.long)\n",
    "        im = Image.open(im_path)\n",
    "    \n",
    "        if self.transform:\n",
    "            im = self.transform(im)\n",
    "    \n",
    "        if self.mode == 'test':\n",
    "            # For saving the predictions, the file name is required\n",
    "            return {'im' : im, 'labels': label_tensor, 'im_name' : self.data.loc[idx, 'file_name']}\n",
    "        else:\n",
    "            return {'im' : im, 'labels' : label_tensor}"
   ]
  },
  {
   "cell_type": "code",
   "execution_count": null,
   "metadata": {},
   "outputs": [],
   "source": [
    "# Channel wise mean and standard deviation for normalizing according to ImageNet Statistics\n",
    "means =  [0.485, 0.456, 0.406]\n",
    "stds  =  [0.229, 0.224, 0.225]\n",
    "\n",
    "# Transforms to be applied to Train-Test-Validation\n",
    "train_transforms      =  transforms.Compose([\n",
    "                         transforms.RandomRotation(30),\n",
    "                         transforms.RandomResizedCrop(224),\n",
    "                         transforms.RandomHorizontalFlip(p=0.5),\n",
    "                         transforms.ToTensor(),\n",
    "                         transforms.Normalize(means, stds)])\n",
    "\n",
    "test_valid_transforms =  transforms.Compose([\n",
    "                         transforms.Resize(224),\n",
    "                         transforms.CenterCrop(224),\n",
    "                         transforms.ToTensor(),\n",
    "                         transforms.Normalize(means, stds)])"
   ]
  },
  {
   "cell_type": "markdown",
   "metadata": {},
   "source": [
    "The train, test and validation datasets are instantiated and wrapped around a ```DataLoader``` method."
   ]
  },
  {
   "cell_type": "code",
   "execution_count": null,
   "metadata": {
    "tags": []
   },
   "outputs": [],
   "source": [
    "train_dataset = FlowerDataset(annotations =  annotations_file_path,\n",
    "                              train_test_valid_split = train_test_split_file_path,\n",
    "                              transform =  train_transforms,\n",
    "                              mode =  'train')\n",
    "\n",
    "valid_dataset = FlowerDataset(annotations = annotations_file_path,\n",
    "                              train_test_valid_split = train_test_split_file_path,\n",
    "                              transform = test_valid_transforms,\n",
    "                              mode = 'valid')\n",
    "\n",
    "test_dataset  = FlowerDataset(annotations = annotations_file_path,\n",
    "                              train_test_valid_split = train_test_split_file_path,\n",
    "                              transform = test_valid_transforms,\n",
    "                              mode = 'test')\n",
    "\n",
    "# If you face issues in operating systems like Windows, you can set num_workers=0.\n",
    "train_loader =  torch.utils.data.DataLoader(train_dataset, batch_size=5, shuffle=True, num_workers=1)\n",
    "val_loader   =  torch.utils.data.DataLoader(valid_dataset, batch_size=1,  shuffle=False, num_workers=1)\n",
    "test_loader  =  torch.utils.data.DataLoader(test_dataset,batch_size=1, shuffle=False, num_workers=1)"
   ]
  },
  {
   "cell_type": "markdown",
   "metadata": {},
   "source": [
    "## Training the Model\n",
    "\n",
    "We use a ```ResNet-18``` architecture, with weight pre-trained on ImageNet.\n",
    "\n",
    "To train the model, the following details are to be specified:\n",
    "\n",
    "1. **Model:** The edited version of the pre-trained model.\n",
    "2. **Data Loaders:** The dictionary containing our training and validation dataloaders\n",
    "3. **Criterion:** The loss function used for training the network\n",
    "4. **Num_epochs:** The number of epochs for which we would like to train the network.\n",
    "5. **dataset_size:** an additional parameter which is used to correctly scale the loss, the method for this is specified in the DataLoader cell\n",
    "6. **num_classes:** Number of classes in the dataset"
   ]
  },
  {
   "cell_type": "code",
   "execution_count": null,
   "metadata": {
    "colab": {
     "base_uri": "https://localhost:8080/",
     "height": 83,
     "referenced_widgets": [
      "1e193402cc1b4dbe97531c28ac93a8bb",
      "18d04c743bb4459d8a8235e8846b178e",
      "ec07bf4e45574e9ca39217f19a0adb48",
      "822d18ace03e4637892cf40ae0996e4a",
      "ca38e79005dd4612ae97645c53113ae2",
      "2690eec5fed040cd801e83c2f178d068",
      "b37da2626af94b649d19213f38e14d65",
      "403ac43de7454dd4b4dfdab3a61ffe14"
     ]
    },
    "colab_type": "code",
    "id": "lCxV4MgZ8fEs",
    "outputId": "325236d0-57df-49f3-b881-a81183de8559"
   },
   "outputs": [],
   "source": [
    "model = models.resnet18(pretrained=True)\n",
    "\n",
    "num_classes = 3\n",
    "\n",
    "# Freezing the weights\n",
    "for param in model.parameters():\n",
    "    param.required_grad = False\n",
    "\n",
    "\n",
    "# Replacing the final layer\n",
    "model.fc =  nn.Sequential(nn.Linear(512, 256), \n",
    "                         nn.ReLU(), \n",
    "                         nn.Dropout(p=0.5), \n",
    "                         nn.Linear(256, num_classes), \n",
    "                         nn.LogSoftmax(dim=1))"
   ]
  },
  {
   "cell_type": "code",
   "execution_count": null,
   "metadata": {},
   "outputs": [],
   "source": [
    "# Model Parameters\n",
    "optimizer    =  optim.Adam(model.fc.parameters(), lr=0.001)\n",
    "criterion    =  nn.NLLLoss()\n",
    "num_epochs   =  2\n",
    "data_loaders =  {'train' : train_loader, 'valid': val_loader}\n",
    "dataset_size =  {'train' : len(train_dataset), 'valid' : len(valid_dataset)}\n",
    "\n",
    "device = torch.device('cuda' if torch.cuda.is_available() else 'cpu')\n",
    "\n",
    "# This method pushes the model to the device.\n",
    "model = model.to(device) "
   ]
  },
  {
   "cell_type": "code",
   "execution_count": null,
   "metadata": {
    "colab": {},
    "colab_type": "code",
    "id": "_usNSOE7Ao6n",
    "tags": []
   },
   "outputs": [],
   "source": [
    "# The training loop trains the model for the total number of epochs.\n",
    "# (1 epoch = one complete pass over the entire dataset)\n",
    "\n",
    "for epoch in range(num_epochs):\n",
    "    \n",
    "    model.train() # This sets the model back to training after the validation step\n",
    "    print('\\nEpoch Number {}'.format(epoch+1))\n",
    "\n",
    "    training_loss = 0.0\n",
    "    val_loss = 0.0\n",
    "    val_acc = 0\n",
    "    correct_preds = 0\n",
    "    best_acc = 0\n",
    "    validation = 0.0\n",
    "    total = 0\n",
    "    \n",
    "    train_data_loader = tqdm.tqdm(data_loaders['train'])\n",
    "    \n",
    "    for x, data in enumerate(train_data_loader):\n",
    "        inputs, labels = data['im'].to(device), data['labels'].to(device)\n",
    "        outputs = model(inputs)\n",
    "        optimizer.zero_grad()\n",
    "\n",
    "        loss = criterion(outputs, labels)\n",
    "        loss.backward()\n",
    "        optimizer.step()\n",
    "        training_loss += loss.item()\n",
    "    \n",
    "    epoch_loss = training_loss / dataset_size['train']\n",
    "    print('Training Loss : {:.5f}'.format(epoch_loss))\n",
    "    valid_data_loader = tqdm.tqdm(data_loaders['valid'])\n",
    "    \n",
    "    # Validation step after every epoch\n",
    "    # The gradients are not required at inference time, hence the model is set to eval mode\n",
    "    with torch.no_grad():\n",
    "        model.eval()\n",
    "        for x, data in enumerate(valid_data_loader):\n",
    "            inputs, labels = data['im'].to(device), data['labels'].to(device)\n",
    "            outputs = model(inputs)\n",
    "\n",
    "            val_loss = criterion(outputs, labels)\n",
    "            _, index = torch.max(outputs, 1)\n",
    "\n",
    "            total += labels.size(0)\n",
    "            correct_preds += (index == labels).sum().item()\n",
    "\n",
    "            validation += val_loss.item()\n",
    "\n",
    "        val_acc = 100 * (correct_preds / total)\n",
    "\n",
    "        print('Validation Loss : {:.5f}'.format(validation / dataset_size['valid']))\n",
    "        print('Validation Accuracy is: {:.2f}%'.format(val_acc))"
   ]
  },
  {
   "cell_type": "code",
   "execution_count": null,
   "metadata": {
    "colab": {},
    "colab_type": "code",
    "id": "oASN5m6Ibn9l",
    "tags": []
   },
   "outputs": [],
   "source": [
    "device = torch.device('cuda' if torch.cuda.is_available() else 'cpu')\n",
    "\n",
    "model.eval()\n",
    "test_data_loader =  tqdm.tqdm(test_loader)\n",
    "\n",
    "total =  0\n",
    "correct_preds =  0\n",
    "pred_list =  {}\n",
    "\n",
    "with torch.no_grad():\n",
    "    for x, data in enumerate(test_data_loader):\n",
    "        single_im, label = data['im'].to(device), data['labels'].to(device)\n",
    "        im_name = data['im_name']\n",
    "        \n",
    "        pred = model(single_im)\n",
    "\n",
    "        _, index = torch.max(pred, 1)\n",
    "\n",
    "        total += label.size(0)\n",
    "        correct_preds += (index == label).sum().item()\n",
    "        \n",
    "        pred_list[os.path.basename(im_name[0])] = cat_to_index[index.item()]\n",
    "        \n",
    "df = pd.DataFrame(pred_list.items(), columns=['file_name', 'class_name'])\n",
    "\n",
    "model_predictions_path = os.path.join(path_to_annotations, 'model_predictions.csv')\n",
    "\n",
    "with open(model_predictions_path, 'w') as f:\n",
    "    df.to_csv(f, index=False)\n",
    "\n",
    "print('Accuracy of the network on the test images: %d %%' % (100 * (correct_preds / total)))"
   ]
  },
  {
   "cell_type": "markdown",
   "metadata": {},
   "source": [
    "## Visualizing Predictions\n",
    "\n",
    "Using Remo, we can visually compare the model predictions against the original labels.\n",
    "\n",
    "To do this we create a new ```AnnotationSet```, and  upload predictions as a csv file"
   ]
  },
  {
   "cell_type": "code",
   "execution_count": null,
   "metadata": {
    "scrolled": true,
    "tags": []
   },
   "outputs": [],
   "source": [
    "predictions = flowers.create_annotation_set(annotation_task='Image Classification', \n",
    "                                            name = 'model_predictions',\n",
    "                                            paths_to_files = [train_test_split_file_path, model_predictions_path])"
   ]
  },
  {
   "cell_type": "code",
   "execution_count": null,
   "metadata": {
    "tags": []
   },
   "outputs": [],
   "source": [
    "flowers.view()"
   ]
<<<<<<< HEAD
  },
  {
   "cell_type": "markdown",
   "metadata": {},
   "source": [
    "By visualizing the predicted labels against the ground truth, we can get visual feedback on how the model is performing and gain some insights.\n",
    "\n",
    "Via this workflow, we can not only understand the model through its metrics, but also visually inspect its biases and iterate to improve the model.\n",
    "\n",
    "Some insights include, that the model is able to perform well on both the test and validation set, which indicates that the model has learned to classify the flowers in this dataset accurately."
   ]
=======
>>>>>>> ab28dc64
  }
 ],
 "metadata": {
  "colab": {
   "collapsed_sections": [],
   "name": "remo_image_classification.ipynb",
   "provenance": []
  },
  "kernelspec": {
   "display_name": "Python 3",
   "language": "python",
   "name": "python3"
  },
  "language_info": {
   "codemirror_mode": {
    "name": "ipython",
    "version": 3
   },
   "file_extension": ".py",
   "mimetype": "text/x-python",
   "name": "python",
   "nbconvert_exporter": "python",
   "pygments_lexer": "ipython3",
   "version": "3.6.10"
  },
  "toc": {
   "base_numbering": 1,
   "nav_menu": {},
   "number_sections": true,
   "sideBar": true,
   "skip_h1_title": false,
   "title_cell": "Table of Contents",
   "title_sidebar": "Contents",
   "toc_cell": false,
   "toc_position": {
    "height": "calc(100% - 180px)",
    "left": "10px",
    "top": "150px",
    "width": "256px"
   },
   "toc_section_display": true,
   "toc_window_display": false
  },
  "widgets": {
   "application/vnd.jupyter.widget-state+json": {
    "18d04c743bb4459d8a8235e8846b178e": {
     "model_module": "@jupyter-widgets/base",
     "model_name": "LayoutModel",
     "state": {
      "_model_module": "@jupyter-widgets/base",
      "_model_module_version": "1.2.0",
      "_model_name": "LayoutModel",
      "_view_count": null,
      "_view_module": "@jupyter-widgets/base",
      "_view_module_version": "1.2.0",
      "_view_name": "LayoutView",
      "align_content": null,
      "align_items": null,
      "align_self": null,
      "border": null,
      "bottom": null,
      "display": null,
      "flex": null,
      "flex_flow": null,
      "grid_area": null,
      "grid_auto_columns": null,
      "grid_auto_flow": null,
      "grid_auto_rows": null,
      "grid_column": null,
      "grid_gap": null,
      "grid_row": null,
      "grid_template_areas": null,
      "grid_template_columns": null,
      "grid_template_rows": null,
      "height": null,
      "justify_content": null,
      "justify_items": null,
      "left": null,
      "margin": null,
      "max_height": null,
      "max_width": null,
      "min_height": null,
      "min_width": null,
      "object_fit": null,
      "object_position": null,
      "order": null,
      "overflow": null,
      "overflow_x": null,
      "overflow_y": null,
      "padding": null,
      "right": null,
      "top": null,
      "visibility": null,
      "width": null
     }
    },
    "1e193402cc1b4dbe97531c28ac93a8bb": {
     "model_module": "@jupyter-widgets/controls",
     "model_name": "HBoxModel",
     "state": {
      "_dom_classes": [],
      "_model_module": "@jupyter-widgets/controls",
      "_model_module_version": "1.5.0",
      "_model_name": "HBoxModel",
      "_view_count": null,
      "_view_module": "@jupyter-widgets/controls",
      "_view_module_version": "1.5.0",
      "_view_name": "HBoxView",
      "box_style": "",
      "children": [
       "IPY_MODEL_ec07bf4e45574e9ca39217f19a0adb48",
       "IPY_MODEL_822d18ace03e4637892cf40ae0996e4a"
      ],
      "layout": "IPY_MODEL_18d04c743bb4459d8a8235e8846b178e"
     }
    },
    "2690eec5fed040cd801e83c2f178d068": {
     "model_module": "@jupyter-widgets/base",
     "model_name": "LayoutModel",
     "state": {
      "_model_module": "@jupyter-widgets/base",
      "_model_module_version": "1.2.0",
      "_model_name": "LayoutModel",
      "_view_count": null,
      "_view_module": "@jupyter-widgets/base",
      "_view_module_version": "1.2.0",
      "_view_name": "LayoutView",
      "align_content": null,
      "align_items": null,
      "align_self": null,
      "border": null,
      "bottom": null,
      "display": null,
      "flex": null,
      "flex_flow": null,
      "grid_area": null,
      "grid_auto_columns": null,
      "grid_auto_flow": null,
      "grid_auto_rows": null,
      "grid_column": null,
      "grid_gap": null,
      "grid_row": null,
      "grid_template_areas": null,
      "grid_template_columns": null,
      "grid_template_rows": null,
      "height": null,
      "justify_content": null,
      "justify_items": null,
      "left": null,
      "margin": null,
      "max_height": null,
      "max_width": null,
      "min_height": null,
      "min_width": null,
      "object_fit": null,
      "object_position": null,
      "order": null,
      "overflow": null,
      "overflow_x": null,
      "overflow_y": null,
      "padding": null,
      "right": null,
      "top": null,
      "visibility": null,
      "width": null
     }
    },
    "403ac43de7454dd4b4dfdab3a61ffe14": {
     "model_module": "@jupyter-widgets/base",
     "model_name": "LayoutModel",
     "state": {
      "_model_module": "@jupyter-widgets/base",
      "_model_module_version": "1.2.0",
      "_model_name": "LayoutModel",
      "_view_count": null,
      "_view_module": "@jupyter-widgets/base",
      "_view_module_version": "1.2.0",
      "_view_name": "LayoutView",
      "align_content": null,
      "align_items": null,
      "align_self": null,
      "border": null,
      "bottom": null,
      "display": null,
      "flex": null,
      "flex_flow": null,
      "grid_area": null,
      "grid_auto_columns": null,
      "grid_auto_flow": null,
      "grid_auto_rows": null,
      "grid_column": null,
      "grid_gap": null,
      "grid_row": null,
      "grid_template_areas": null,
      "grid_template_columns": null,
      "grid_template_rows": null,
      "height": null,
      "justify_content": null,
      "justify_items": null,
      "left": null,
      "margin": null,
      "max_height": null,
      "max_width": null,
      "min_height": null,
      "min_width": null,
      "object_fit": null,
      "object_position": null,
      "order": null,
      "overflow": null,
      "overflow_x": null,
      "overflow_y": null,
      "padding": null,
      "right": null,
      "top": null,
      "visibility": null,
      "width": null
     }
    },
    "822d18ace03e4637892cf40ae0996e4a": {
     "model_module": "@jupyter-widgets/controls",
     "model_name": "HTMLModel",
     "state": {
      "_dom_classes": [],
      "_model_module": "@jupyter-widgets/controls",
      "_model_module_version": "1.5.0",
      "_model_name": "HTMLModel",
      "_view_count": null,
      "_view_module": "@jupyter-widgets/controls",
      "_view_module_version": "1.5.0",
      "_view_name": "HTMLView",
      "description": "",
      "description_tooltip": null,
      "layout": "IPY_MODEL_403ac43de7454dd4b4dfdab3a61ffe14",
      "placeholder": "​",
      "style": "IPY_MODEL_b37da2626af94b649d19213f38e14d65",
      "value": " 44.7M/44.7M [00:21&lt;00:00, 2.16MB/s]"
     }
    },
    "b37da2626af94b649d19213f38e14d65": {
     "model_module": "@jupyter-widgets/controls",
     "model_name": "DescriptionStyleModel",
     "state": {
      "_model_module": "@jupyter-widgets/controls",
      "_model_module_version": "1.5.0",
      "_model_name": "DescriptionStyleModel",
      "_view_count": null,
      "_view_module": "@jupyter-widgets/base",
      "_view_module_version": "1.2.0",
      "_view_name": "StyleView",
      "description_width": ""
     }
    },
    "ca38e79005dd4612ae97645c53113ae2": {
     "model_module": "@jupyter-widgets/controls",
     "model_name": "ProgressStyleModel",
     "state": {
      "_model_module": "@jupyter-widgets/controls",
      "_model_module_version": "1.5.0",
      "_model_name": "ProgressStyleModel",
      "_view_count": null,
      "_view_module": "@jupyter-widgets/base",
      "_view_module_version": "1.2.0",
      "_view_name": "StyleView",
      "bar_color": null,
      "description_width": "initial"
     }
    },
    "ec07bf4e45574e9ca39217f19a0adb48": {
     "model_module": "@jupyter-widgets/controls",
     "model_name": "FloatProgressModel",
     "state": {
      "_dom_classes": [],
      "_model_module": "@jupyter-widgets/controls",
      "_model_module_version": "1.5.0",
      "_model_name": "FloatProgressModel",
      "_view_count": null,
      "_view_module": "@jupyter-widgets/controls",
      "_view_module_version": "1.5.0",
      "_view_name": "ProgressView",
      "bar_style": "success",
      "description": "100%",
      "description_tooltip": null,
      "layout": "IPY_MODEL_2690eec5fed040cd801e83c2f178d068",
      "max": 46827520,
      "min": 0,
      "orientation": "horizontal",
      "style": "IPY_MODEL_ca38e79005dd4612ae97645c53113ae2",
      "value": 46827520
     }
    }
   }
  }
 },
 "nbformat": 4,
 "nbformat_minor": 4
}<|MERGE_RESOLUTION|>--- conflicted
+++ resolved
@@ -275,7 +275,6 @@
    "cell_type": "markdown",
    "metadata": {},
    "source": [
-<<<<<<< HEAD
     "Looking at the dataset, we notice some interesting points:\n",
     "- The flowers have a distinct structure, which is useful for distinguishing between the classes\n",
     "- The images contain not only the flower, but other background information like grass and leaves which might confuse the classifier.\n",
@@ -287,8 +286,6 @@
    "cell_type": "markdown",
    "metadata": {},
    "source": [
-=======
->>>>>>> ab28dc64
     "**Dataset Statistics**\n",
     "\n",
     "Remo alleviates the need to write extra boilerplate for accessing dataset properties. \n",
@@ -320,7 +317,6 @@
    "cell_type": "markdown",
    "metadata": {},
    "source": [
-<<<<<<< HEAD
     "Looking at the statistics, we gain some insights like: \n",
     "\n",
     "- There are more examples of Hard-Leaved Pocket Orchid compared to the other two classes.\n",
@@ -331,8 +327,6 @@
    "cell_type": "markdown",
    "metadata": {},
    "source": [
-=======
->>>>>>> ab28dc64
     "## Feeding Data into PyTorch\n",
     "\n",
     "Here we start working with PyTorch. To load the data, we will define a custom PyTorch ```Dataset``` object (as usual with PyTorch).\n",
@@ -688,7 +682,6 @@
    "source": [
     "flowers.view()"
    ]
-<<<<<<< HEAD
   },
   {
    "cell_type": "markdown",
@@ -700,8 +693,6 @@
     "\n",
     "Some insights include, that the model is able to perform well on both the test and validation set, which indicates that the model has learned to classify the flowers in this dataset accurately."
    ]
-=======
->>>>>>> ab28dc64
   }
  ],
  "metadata": {
