<p align="center"><img src="https://github.com/rediscovery-io/remo-python/blob/master/img/remo_normal.png" width="200"></p>

<p align="center">
  <a href="https://pypi.org/project/remo/">
    <img src="https://img.shields.io/pypi/v/remo-python.svg?color=cool&logo=pypi&logoColor=white">
  </a>
  <a href="https://pypi.org/project/remo/">
    <img src="https://img.shields.io/pypi/dm/remo?color=cool&logo=pypi&logoColor=white">
  </a>
</p>

<p align="center">
    <a href="#welcome-to-remo">Welcome</a> •
  <a href="#deciduous_tree-features">Features</a> •
  <a href="#smirk-quick-installation">Installation</a> •
  <a href="#rabbit-remo-python-library">Remo-python</a> •
  <a href="#tada-whats-new">What's new</a> •
  <a href="#gift-what-we-are-working-on-next">What's next</a> •
  <a href="#bug-get-in-touch">Get in touch</a>
</p>

---

# Welcome to remo


Remo is a web-based application to organize, annotate and visualize Computer Vision datasets.

It has been designed to be your team's private platform to manage images, in an end-to-end fashion.
<br/>

**Use Remo to:**

- **access your datasets from one place**, avoiding scattered files and keeping data secure locally
- **quickly annotate** your images. We designed our annotation tool from the ground-up
- **build better datasets** and models, by exploring in depth your Images and Annotations data
- **collaborate with your team**, accessing the same data remotely


Remo runs on Windows, Linux, Mac or directly in Google Colab Notebooks. 
It can also be served on a private server for team collaboration, or embedded in Jupyter Notebooks.

This repo is the open source repo for the Remo python library. To access the docs and try the online demo: https://remo.ai

<br/>

<p align="center"><img width="500" src="https://i.imgur.com/47wEEob.gif"></p>

<br/>

# :deciduous_tree: Features

*Integration from code*

- **Easily visualize and browse** images, predictions and annotations
- **Flexibility in slicing data**, without moving it around: you can create virtual train/test/splits, have data in different folders or even select specific images using tags
- Allows for a more **standardized code interface across tasks** 

<br/>

<p align="center"><img src=examples/assets/train_test_stats.JPG height=220></p>


<br/>

*Annotation*

- **Faster annotation** thanks to an annotation tool we designed from the ground-up
- **Manage annotation progress**: organize images by status (to do, done, on hold) and track % completion
- **One-click edits on multiple objects**: rename or delete all the objects of a class, duplicate sets of annotation

Supported formats: Polygons, Bounding boxes, Image labels and Tags. 

Multiple import and export formats (CoCo, Pascal, CSV, etc). Convenient import and export options (skip images without annotations, append file paths, label encoding, etc)

Read more here: https://remo.ai/docs/annotation-formats/
<br/>
<br/>
<p align="center"><img src=examples/assets/annotation_progress.jpg height=150></p>


<br/>

*Dataset management*

- **Centralized access to your data** - link directly to your images, in whatever folder they are
- **Easily query your data**, searching by filename, class, tag
- Immediately **visualize aggregated statistics** on your datasets
- Manage **mupltiple versions of your annotations** using Annotation Sets

<br/>

<p align="center"><img src=examples/assets/dataset.jpeg alt="alt text" height=200>
  
<br/>
<br/>

## :rabbit: Remo python library

You can see example of usage of the library in our documentiation or in the examples folder:

What | Where | Colab Links
---|--- | ---
Documentation | [Official Docs](https://remo.ai/docs/sdk-intro/) | -
Intro Notebook | [Intro to Remo-Python notebook](examples/intro_to_remo-python.ipynb) | -
Uploading annotations | [Upload Annotations and Predictions Tutorial notebook](examples/tutorial_upload_annotations.ipynb) | -
PyTorch Image Classification using Remo | [PyTorch Image Classification notebook](examples/tutorial_pytorch_image_classification.ipynb) | [![im_classification_tutorial](https://colab.research.google.com/assets/colab-badge.svg)](http://colab.research.google.com/github/rediscovery-io/remo-python/blob/master/examples/google-colab/tutorial_pytorch_image_classification.ipynb)
PyTorch Object Detection using Remo | [PyTorch Object Detection Notebook](examples/tutorial_pytorch_object_detection.ipynb) | [![obj_detection_tutorial](https://colab.research.google.com/assets/colab-badge.svg)](http://colab.research.google.com/github/rediscovery-io/remo-python/blob/master/examples/google-colab/tutorial_pytorch_object_detection.ipynb)
PyTorch Instance Segmentation with Detectron 2 and Remo | [PyTorch Instance Segmentation Notebook](examples/tutorial_pytorch_instance_segmentation.ipynb) | [![instance_segmentation_tutorial](https://colab.research.google.com/assets/colab-badge.svg)](http://colab.research.google.com/github/rediscovery-io/remo-python/blob/master/examples/google-colab/tutorial_pytorch_instance_segmentation.ipynb)
<br/>


## :smirk: Quick installation

1. In a Python 3.6+ environment: `pip install remo` 

This will install both the Python library and the remo app.

2. Initialise config: `python -m remo_app init`


That's it! 

To launch Remo, run `python -m remo_app`. 
To call Remo from python once you have a server running, use `import remo`.


To read more about installation and other features, visit [remo.ai](http://remo.ai)


<br/>


## :tada: What's new
<<<<<<< HEAD
1-Sep-2020: Added tutorial on Remo for PyTorch Object Detection
30-Oct-2020: Added tutorial using PyTorch's Detectron2 and Remo for Instance Segmentation
=======
01-Sep-2020: Added tutorial on Remo for PyTorch Object Detection

30-Sep-2020: Added export annotations with filtering by tags
>>>>>>> ac9adfb2

<br/>

## :gift: What we are working on next

- Tighter integration with PyTorch
- Ability to split datasets in train vs test
- Ability to store and inspect models' performance in remo

<br/>

## :bug: Get in touch
If you have any issues around the library, feel free to open an issue in the repo.

For anything else, you can write on our <a href="https://discuss.remo.ai" target="_blank">discuss forum.</a>  

<br/>

## :raising_hand: For contributors

Contributions to the library are welcome!

Before starting working on something, we suggest to open an issue on the repo or open a thread on the <a href="https://discuss.remo.ai" target="_blank">discuss forum</a> to present your plan. It would be great if you could include:

- what you plan to work on (e.g. model predictions)
- what's the use case (e.g. I want to be able to calculate performance of my model)
- what flow you envision (e.g. I have annotated data in Remo, I run the model and save predictions, I run some code to print performance on the prediction)
- any mod you'd like to see in the Remo app itself (e.g. It'd be great to see an interactive chart of model performance in the app)

We are looking for help with the following, but we are also open to suggestions:

- integration with Deep Learning frameworks
  - PyTorch / PyTorch lightning
  - Tensorflow / keras
  - Fast.ai
  
- expand on the design of Annotation, Image, and AnnotationSet objects
  - general summary statistics
  - exporting annotations
  - statistics on comparison of two annotation sets
  - performance statistics on comparison of two annotation sets (one being predictions)
  
  

### Structure of the library
The library is organized in 3 main layers:
- api
- sdk
- domain objects, such as datasets

We exepect the end user to use mainly the SDK layer and domain objets.

`API` is responsible for low level communication with the server. It mostly returns raw data.

`SDK` doesn't access backend endpoints directly, rather it uses the `API` layer for that. This layer knows about domain objects, 
so instead of raw data, it returns domain objects.

`Domain objects` keeps entity information and knows about the `SDK` layer. Most functions are simple short-hands for sdk methods.
This layer doesn't know anything about `API`. 



### Naming conventions

* Functions which are responsible to open the UI on a specific page use the `view_` prefix
    
        view_dataset, view_annotations

* Functions which return always only one object, present the name of that object in singular form.
    
        get_image(id) - returns one image

* Functions which might return multiple objects use the plural form of that object
    
        get_images() - may return multiple images <|MERGE_RESOLUTION|>--- conflicted
+++ resolved
@@ -132,14 +132,13 @@
 
 
 ## :tada: What's new
-<<<<<<< HEAD
-1-Sep-2020: Added tutorial on Remo for PyTorch Object Detection
+
+01-Sep-2020: Added tutorial on Remo for PyTorch Object Detection
+
+30-Sep-2020: Added export annotations with filtering by tags
+
 30-Oct-2020: Added tutorial using PyTorch's Detectron2 and Remo for Instance Segmentation
-=======
-01-Sep-2020: Added tutorial on Remo for PyTorch Object Detection
-
-30-Sep-2020: Added export annotations with filtering by tags
->>>>>>> ac9adfb2
+
 
 <br/>
 
