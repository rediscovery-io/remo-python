# IDE
.idea
<<<<<<< HEAD
=======
.vscode

# Virtual env
venv

__pycache__

>>>>>>> d861eaff
.ipynb_checkpoints
.pyc
.DS_Store
.vscode
__pycache__

# Virtual env
venv

# remo package
config.json
build
dist
remo_sdk.egg-info

doc/build

# example datasets
examples/small_flowers
examples/small_flowers.zip
examples/open_images_sample_dataset
examples/*.zip
examples/object_detection_dataset
examples/coco_instance_segmentation_dataset
examples/detectron2_repo<|MERGE_RESOLUTION|>--- conflicted
+++ resolved
@@ -1,20 +1,15 @@
 # IDE
 .idea
-<<<<<<< HEAD
-=======
-.vscode
-
-# Virtual env
-venv
-
-__pycache__
-
->>>>>>> d861eaff
 .ipynb_checkpoints
 .pyc
 .DS_Store
 .vscode
 __pycache__
+
+# Virtual env
+venv
+
+
 
 # Virtual env
 venv
