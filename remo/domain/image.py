import os
import shutil
from typing import TypeVar, List


Annotation = TypeVar('Annotation')
AnnotationSet = TypeVar('AnnotationSet')


class Image:
    """
    Remo image

    Args:
        id: image id
        name: image file name
        dataset_id: dataset id
        path: local path, if available
        url: image remo internal URL
        size: file size in bytes
        width: image width in pixels
        height: image height in pixels
        upload_date: upload date
    """

    def __init__(
        self,
        id: int = None,
        name: str = None,
        dataset_id: int = None,
        path: str = None,
        url: str = None,
        size: int = None,
        width: int = None,
        height: int = None,
        upload_date: str = None,
        **kwargs
    ):
        from remo import _sdk
        self.sdk = _sdk
        
        self.id = id
        self.name = name
        self.dataset_id = dataset_id
        self.path = path
        self.url = url
        self.size = size
        self.width = width
        self.height = height
        self.upload_date = upload_date

    def __str__(self):
        return 'Image: {} - {}'.format(self.id, self.name)

    def __repr__(self):
        return self.__str__()

    def get_content(self) -> bytes:
        """
        Retrieves image file content

        Returns:
            image binary data
        """
        if not self.url:
            print('ERROR: image url is not set')
            return

        return self.sdk.get_image_content(self.url)

    def save_to(self, dir_path: str):
        """
        Save image to giving directory

        Args:
            dir_path: path to the directory
        """
        dir_path = self.sdk._resolve_path(dir_path)
        os.makedirs(dir_path, exist_ok=True)
        file_path = os.path.join(dir_path, self.name)

        if self.path:
            shutil.copy(self.path, file_path)
            return

        img_content = self.get_content()
        if not img_content:
            return

        self.sdk._save_to_file(img_content, file_path)

    def list_annotation_sets(self) -> List[AnnotationSet]:
        """
        Lists annotations sets

        Returns:
            List[:class:`remo.AnnotationSet`]
        """
        return self.sdk.list_annotation_sets(self.dataset_id)
    
    def get_annotation(self, annotation_set_id: int) -> Annotation:
        """
        Retrieves image annotation from giving annotation set

        Args:
            annotation_set_id: annotation set id

        Returns:
             :class:`remo.Annotation`
        """
        return self.sdk.get_annotation(self.dataset_id, annotation_set_id, self.id)

    def get_annotation_set(self, annotation_set_id: int = None) -> AnnotationSet:
        
        ds = self.sdk.get_dataset(self.dataset_id)
        return ds.get_annotation_set(annotation_set_id)

    
    def add_annotation(self, annotation: Annotation, annotation_set_id: int = None):
        """
        Adds new annotation to the image

        Args:
            annotation_set_id: annotation set id
            annotation: annotation data
        """
<<<<<<< HEAD
        return self.sdk.add_annotation(annotation_set_id, self.id, annotation)
=======
        
        if not annotation_set_id:
            annotation_set = self.get_annotation_set()
            annotation_set_id = annotation_set.id
            
        if annotation_set_id:
            self.sdk.add_annotation(annotation_set_id, self.id, annotation)
        else:
            print('ERROR: annotation set not defined')
>>>>>>> be33b3f4

    def view(self):
        """
        Opens browser on image view for the image
        """
        return self.sdk.view_image(self.id, self.dataset_id)

    def view_annotate(self, annotation_set_id: int):
        """
        Opens browser on the annotation tool for giving annotation set

        Args:
            annotation_set_id: annotation set id
        """
        return self.sdk.view_annotate_image(annotation_set_id, self.id)<|MERGE_RESOLUTION|>--- conflicted
+++ resolved
@@ -124,10 +124,6 @@
             annotation_set_id: annotation set id
             annotation: annotation data
         """
-<<<<<<< HEAD
-        return self.sdk.add_annotation(annotation_set_id, self.id, annotation)
-=======
-        
         if not annotation_set_id:
             annotation_set = self.get_annotation_set()
             annotation_set_id = annotation_set.id
@@ -136,7 +132,6 @@
             self.sdk.add_annotation(annotation_set_id, self.id, annotation)
         else:
             print('ERROR: annotation set not defined')
->>>>>>> be33b3f4
 
     def view(self):
         """
