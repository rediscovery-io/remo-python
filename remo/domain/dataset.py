from typing import List, TypeVar, Callable

from .annotation import Annotation
from .image import Image

AnnotationSet = TypeVar('AnnotationSet')


class Dataset:
    """
    Remo dataset

    Args:
        id: dataset id
        name: dataset name
        quantity: number of images
    """

    def __init__(self, id: int = None, name: str = None, quantity: int = 0, **kwargs):
        from remo import _sdk

        self.sdk = _sdk

        self.id = id
        self.name = name
        self.n_images = quantity
        self._default_annotation_set_id = None

    def __str__(self):
        return "Dataset {id} - '{name}'".format(id=self.id, name=self.name)

    def __repr__(self):
        return self.__str__()

    def add_data(
        self,
        local_files: List[str] = None,
        paths_to_upload: List[str] = None,
        urls: List[str] = None,
        annotation_task: str = None,
        folder_id: int = None,
        annotation_set_id: int = None,
        class_encoding=None,
    ) -> dict:
        """
        Adds images and/or annotations to the dataset.
        To be able to add annotations you need to specify an annotation task. Annotations 

        Args:
            local_files: list of files or directories containing annotations and image files
                These files will be linked.
                Folders will be recursively scanned for image files: ``jpg``,``jpeg``, ``png``, ``tif``.

            paths_to_upload: list of files or directories.
                These files will be copied. Supported files: images, annotations and archives.

                - image files: ``jpg``, ``png``, ``tif``.
                - annotation files: ``json``, ``xml``, ``csv``.
                - archive files: ``zip``, ``tar``, ``gzip``.
                    Unpacked archive will be scanned for images, annotations and nested archives.

            urls: list of urls pointing to downloadable target, which can be image, annotation file or archive.

            annotation_task: specifies annotation task. See also: :class:`remo.task`.

            folder_id: specifies target folder in the dataset.

            annotation_set_id: specifies target annotation set in the dataset.

            class_encoding: specifies how to convert class labels in annotation files to classes.
                See also: :class:`remo.class_encodings`.

        Returns:
            Dictionary with results for linking files, upload files and upload urls::

                {
                    'files_link_result': ...,
                    'files_upload_result': ...,
                    'urls_upload_result': ...
                }

        """

        return self.sdk.add_data_to_dataset(
            self.id,
            local_files=local_files,
            paths_to_upload=paths_to_upload,
            urls=urls,
            annotation_task=annotation_task,
            folder_id=folder_id,
            annotation_set_id=annotation_set_id,
            class_encoding=class_encoding,
        )

    def fetch(self):
        """
        Updates dataset information from server
        """
        dataset = self.sdk.get_dataset(self.id)
        self.__dict__.update(dataset.__dict__)

    def annotation_sets(self) -> List[AnnotationSet]:
        """
        Lists the annotation sets within the dataset

        Returns:
            List[:class:`remo.AnnotationSet`]
        """
        return self.sdk.list_annotation_sets(self.id)

        def add_annotations_WIP(self, annotations: List[Annotation], annotation_set_id: int = None):
        """
        Faster upload of annotations to the Dataset via file conversion.
        If annotation_set_id is not specified, annotations are added to the default Annotation Set.
        
        Args:
            annotations: list of annotations objects
            annotation_set_id: annotation set id
        """
        annotation_set = self.get_annotation_set(annotation_set_id)
        
        if annotation_set:
            image_lookup = {img.name: img.id for img in self.images()}
            my_csv = xx #import function from annotation.utils
                

            self.sdk.add_data(my_csv)
        else:
            print('ERROR: annotation set not defined')
            
        #TODO: don't retrieve all annotation set, only do it if ID not passed.
        #But: need to add check in add_annotation, that annotation_set.dataset_id == image.dataset_id
        # also check that tasks align
        
        
        def add_annotations(self, annotations: List[Annotation], annotation_set_id: int = None):
        """
        Adds annotations to the Dataset.
        If annotation_set_id is not specified, annotations are added to the default Annotation Set.
        Note: this method is particularly slow for now and will be improved in the future. 
        Use .add_data() for faster upload (you'd need to convert your annotation files to a file supported by Remo)
        
        Args:
            annotations: list of annotations objects
            annotation_set_id: annotation set id
        """
        annotation_set = self.get_annotation_set(annotation_set_id)

        if annotation_set:
            image_lookup = {img.name: img.id for img in self.images()}
            for annotation in annotations:
                image_id = image_lookup.get(annotation.filename)
                if not image_id:
                    print('WARNING: Image {} was not found in {}'.format(annotation.filename, self))
                    continue

                self.sdk.add_annotations_to_image(annotation_set.id, image_id, annotation)
        else:
            print('ERROR: annotation set not defined')

        # TODO: don't retrieve all annotation set, only do it if ID not passed.
        # But: need to add check in add_annotation, that annotation_set.dataset_id == image.dataset_id

    def export_annotations(
        self,
        annotation_set_id: int = None,
        annotation_format: str = 'json',
        export_coordinates: str = 'pixel',
        full_path: str = 'true',
    ) -> bytes:
        """
        Export annotations for a given annotation set

        Args:
            annotation_set_id: annotation set id, by default will be used default_annotation_set
            annotation_format: can be one of ['json', 'coco', 'csv'], default='json'
            export_coordinates: converts output values to percentage or pixels, can be one of ['pixel', 'percent'], default='pixel'
            full_path: uses full image path (e.g. local path), can be one of ['true', 'false'], default='false'

        Returns:
            annotation file content
        """
        annotation_set = self.get_annotation_set(annotation_set_id)
        if annotation_set:
            return annotation_set.export_annotations(
                annotation_format=annotation_format,
                export_coordinates=export_coordinates,
                full_path=full_path,
            )

        print('ERROR: annotation set not defined')

    def export_annotations_to_file(
        self,
        output_file: str,
        annotation_set_id: int = None,
        annotation_format: str = 'json',
        export_coordinates: str = 'pixel',
        full_path: str = 'true',
    ):
        """
        Exports annotations in given format and save to output file

        Args:
            output_file: output file to save
            annotation_set_id: annotation set id
            annotation_format: can be one of ['json', 'coco', 'csv'], default='json'
            full_path: uses full image path (e.g. local path), can be one of ['true', 'false'], default='false'
            export_coordinates: converts output values to percentage or pixels, can be one of ['pixel', 'percent'], default='pixel'
        """
        annotation_set = self.get_annotation_set(annotation_set_id)
        if annotation_set:
            self.sdk.export_annotations_to_file(
                output_file,
                annotation_set_id,
                annotation_format=annotation_format,
                full_path=full_path,
                export_coordinates=export_coordinates,
            )
        else:
            print('ERROR: annotation set not defined')

    def list_image_annotations(self, annotation_set_id: int, image_id: int) -> List[Annotation]:
        """
        Retrieves annotations for a given image

        Args:
            annotation_set_id: annotation set id
            image_id: image id

        Returns:
            List[:class:`remo.Annotation`]
        """
<<<<<<< HEAD
        return self.sdk.list_image_annotations(self.id, annotation_set_id, image_id)
=======
        return self.sdk.get_image_annotations(self.id, annotation_set_id, image_id)
>>>>>>> a6064043

    def create_annotation_set(
        self, annotation_task: str, name: str, classes: List[str], path_to_annotation_file: str = None
    ) -> AnnotationSet:
        """
        Creates a new annotation set.
        If path_to_annotation_file is provided, it populates it with the given annotations.

        Args:
            annotation_task: annotation task. See also: :class:`remo.task`
            name: annotation set name
            classes: list of classes. Example: ['Cat', 'Dog']
            path_to_annotation_file: path to .csv annotation file

        Returns:
            :class:`remo.AnnotationSet`
        """
        annotation_set = self.sdk.create_annotation_set(annotation_task, self.id, name, classes)

        if annotation_set and path_to_annotation_file:
            self.add_data(
                paths_to_upload=[path_to_annotation_file],
                annotation_task=annotation_task,
                annotation_set_id=annotation_set.id,
            )

            annotation_set = self.sdk.get_annotation_set(annotation_set.id)

        return annotation_set

    def add_annotations_from_file(
        self,
        file_path: str,
        parser_function: Callable[[str], List[Annotation]],
        annotation_set_id: int = None,
    ):
        """
        #TODO: ALR - delete function? I don't think it's needed
        
        Uploads annotations from a custom annotation file to an annotation set.
        If using a supported annotation format, you can directly use :func:`add_data` function

        Args:
            file_path: path to annotation file to upload
            parser_function: function which receives file_path and returns a List[:class:`remo.Annotation`]
            annotation_set_id: id of the annotation set to use

        Example::

            import csv
            from remo import Annotation

            ds = remo.create_dataset(...)
            ds.add_annotations_from_file('annotations.csv', parser_function)


            def parser_function(file_path):
            '''
            File example:
            file_name,class_name
            000012dasd21e.jpg,Dog
            000012dasd221.jpg,Cat
            '''
                annotations = []
                with open(file_path, 'r') as f:
                    csv_file = csv.reader(f, delimiter=',')
                    for row in csv_file:
                        file_name, class_name = row
                        annotation = Annotation(img_filename=file_name)
                        annotation.add_item(classes=[class_name])
                        annotations.append(annotation)
                return annotations

        """
        annotation_set = self.get_annotation_set(annotation_set_id)
        if not annotation_set:
            print('ERROR: Annotation set was not found')
            return

        annotations = parser_function(file_path)

        image_lookup = {img.name: img.id for img in self.images()}
        for annotation in annotations:
            image_id = image_lookup.get(annotation.img_filename)
            if not image_id:
                print('WARNING: Image {} was not found in {}'.format(annotation.img_filename, self))
                continue

            self.sdk.add_annotation(annotation_set_id, image_id, annotation)

    def get_annotation_set(self, annotation_set_id: int = None) -> AnnotationSet:
        """
        Retrieves annotation set with given id.
        If no annotation set id is passed, it returns the default annotation set.

        Args:
            annotation_set_id: annotation set id

        Returns:
             :class:`remo.AnnotationSet`
        """
        if not annotation_set_id:
            return self.default_annotation_set()

        annotation_set = self.sdk.get_annotation_set(annotation_set_id)
        if annotation_set and annotation_set.dataset_id == self.id:
            return annotation_set

        print('ERROR: annotation set with id={} not found within this dataset'.format(annotation_set_id))

    def default_annotation_set(self) -> AnnotationSet:
        """
        If a default annotation set exists, it returns that annotation set.
        If a default annotation set doesn't exist, it sets the first annotation set to be default and returns that annotation set.
        """
        if self._default_annotation_set_id:
            return self.get_annotation_set(self._default_annotation_set_id)

        annotation_sets = self.annotation_sets()
        if annotation_sets:
            annotation_set = annotation_sets[0]
            self._default_annotation_set_id = annotation_set.id
            return annotation_set

    def set_default_annotation_set(self, annotation_set_id: int):
        """
        Sets the default annotation set for a dataset. 
        Important: default annotation sets are not stored in Remo, so every time a script runs 
        the default annotation set will be assigned to the first annotation set that was created.

        Args:
            annotation_set_id: annotation set id
        """
        self._default_annotation_set_id = annotation_set_id

    def get_annotation_statistics(self, annotation_set_id: int = None):
        """
        Prints annotation statistics of all the available annotation sets within the dataset

        Returns:
            list of dictionaries with fields annotation set id, name, num of images, num of classes, num of objects, top3 classes, release and update dates
        """

        # TODO: ALR - Improve output formatting
        # TODO: ALR - Optional annotation set id as input
        statistics = []
        for ann_set in self.annotation_sets():

            if (annotation_set_id is None) or (annotation_set_id == ann_set.id):
                stat = {
                    'AnnotationSet ID': ann_set.id,
                    'AnnotationSet name': ann_set.name,
                    'n_images': ann_set.total_images,
                    'n_classes': ann_set.total_classes,
                    'n_objects': ann_set.total_annotation_objects,
                    'top_3_classes': ann_set.top3_classes,
                    'creation_date': ann_set.released_at,
                    'last_modified_date': ann_set.updated_at,
                }

                statistics.append(stat)
        return statistics

    def classes(self, annotation_set_id: int = None) -> List[str]:
        """
        Lists all the classes within the dataset

        Args:
             annotation_set_id: annotation set id. If not specified the default annotation set is considered.

        Returns:
            List of classes
        """
        annotation_set = self.get_annotation_set(annotation_set_id)
        if annotation_set:
            return annotation_set.classes()

        print('ERROR: annotation set not defined')

    def annotations(self, annotation_set_id: int = None) -> List[Annotation]:
        """
        Returns all annotations for a given annotation set.
        If no annotation set is specified, the default annotation set will be used

        Args:
            annotation_set_id: annotation set id

        Returns:
             List[:class:`remo.Annotation`]
        """
        annotation_set = self.get_annotation_set(annotation_set_id)
        if annotation_set:
            return self.sdk.list_annotations(self.id, annotation_set.id)
        print('ERROR: annotation set was not defined.')

    def images(self, limit: int = None, offset: int = None) -> List[Image]:
        """
        Lists images within the dataset

        Args:
            limit: the number of images to be listed
            offset: specifies offset

        Returns:
            List[:class:`remo.Image`]
        """
        return self.sdk.list_dataset_images(self.id, limit=limit, offset=offset)

    def search(self, classes=None, task: str = None):
        """
        Given a list of classes and annotation task, it returns a list of all the images with mathcing annotations
        
        Args:
            classes: string or list of strings - search for images which match all given classes
            task: annotation task. See also: :class:`remo.task`

        Returns:
            subset of the dataset
        """
        # TODO: add implementation
        return self.sdk.search_images(classes, task, self.id)

    def view(self):
        """
        Opens browser on dataset page
        """
        # print('self.sdk', self.sdk, type(self.sdk))
        return self.sdk.view_dataset(self.id)

    def view_annotate(self, annotation_set_id: int = None):
        """
        Opens browser on the annotation tool for the given annotation set

        Args:
              annotation_set_id: annotation set id. If not specified, default one be used.
        """
        annotation_set = self.get_annotation_set(annotation_set_id)
        if annotation_set:
            return annotation_set.view()
        else:
            print('ERROR: annotation set was not defined.')

    def view_annotation_stats(self, annotation_set_id: int = None):
        """
        Opens browser on annotation set insights page

        Args:
            annotation_set_id: annotation set id. If not specified, default one be used.
        """
        annotation_set = self.get_annotation_set(annotation_set_id)
        if annotation_set:
            return annotation_set.view_stats()
        else:
            print('ERROR: annotation set was not defined.')

    def view_image(self, image_id: int):
        """
        Opens browser on image view page for the given image

        Args:
            image_id: image id
        """
        return self.sdk.view_image(image_id, self.id)<|MERGE_RESOLUTION|>--- conflicted
+++ resolved
@@ -108,7 +108,7 @@
         """
         return self.sdk.list_annotation_sets(self.id)
 
-        def add_annotations_WIP(self, annotations: List[Annotation], annotation_set_id: int = None):
+    def add_annotations_WIP(self, annotations: List[Annotation], annotation_set_id: int = None):
         """
         Faster upload of annotations to the Dataset via file conversion.
         If annotation_set_id is not specified, annotations are added to the default Annotation Set.
@@ -132,14 +132,13 @@
         #But: need to add check in add_annotation, that annotation_set.dataset_id == image.dataset_id
         # also check that tasks align
         
-        
-        def add_annotations(self, annotations: List[Annotation], annotation_set_id: int = None):
+    def add_annotations(self, annotations: List[Annotation], annotation_set_id: int = None):
         """
         Adds annotations to the Dataset.
         If annotation_set_id is not specified, annotations are added to the default Annotation Set.
-        Note: this method is particularly slow for now and will be improved in the future. 
+        Note: this method is particularly slow for now and will be improved in the future.
         Use .add_data() for faster upload (you'd need to convert your annotation files to a file supported by Remo)
-        
+
         Args:
             annotations: list of annotations objects
             annotation_set_id: annotation set id
@@ -149,9 +148,9 @@
         if annotation_set:
             image_lookup = {img.name: img.id for img in self.images()}
             for annotation in annotations:
-                image_id = image_lookup.get(annotation.filename)
+                image_id = image_lookup.get(annotation.img_filename)
                 if not image_id:
-                    print('WARNING: Image {} was not found in {}'.format(annotation.filename, self))
+                    print('WARNING: Image {} was not found in {}'.format(annotation.img_filename, self))
                     continue
 
                 self.sdk.add_annotations_to_image(annotation_set.id, image_id, annotation)
@@ -231,11 +230,7 @@
         Returns:
             List[:class:`remo.Annotation`]
         """
-<<<<<<< HEAD
         return self.sdk.list_image_annotations(self.id, annotation_set_id, image_id)
-=======
-        return self.sdk.get_image_annotations(self.id, annotation_set_id, image_id)
->>>>>>> a6064043
 
     def create_annotation_set(
         self, annotation_task: str, name: str, classes: List[str], path_to_annotation_file: str = None
