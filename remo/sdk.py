import csv
import os

from .domain import Dataset, AnnotationSet
from .api import API
from .browser import browse
from .endpoints import frontend
from .exporter import get_json_to_csv_exporter


class SDK:
    def __init__(self, server, email, password, browse=browse):
        self.api = API(server, email, password)
        self.browse = browse

    # MC: there is a problem in fetching annotation sets
    def create_dataset(self, name, local_files=[], paths_to_upload=[], urls=[], annotation_task=None, class_encoding=None):
        """ 
        Creates a new dataset in Remo and optionally populate it with images and annotation from local drive or URL

        Args:
           name: string, name of the Dataset

           local_files: list of files or directories.
                Function will scan for .png, .jpeg, .tiff and .jpg in the folders and sub-folders.

           paths_to_upload: list of files or directories.
            These files will be uploaded to the local disk.
              - files supported: image files, annotation files and archive files.
              - Annotation files: json, xml, csv. If annotation file is provided, you need to provide annotation task.
              - Archive files: zip, tar, gzip. These files are unzipped, and then we scan for images, annotations and other archives. Support for nested archive files, image and annotation files in the same format supported elsewhere

           urls: list of urls pointing to downloadable target, which should be an archive file.
              The function will download the target of the URL, scan for archive files, unpack them and the results will be scanned for images, annotations and other archives.

           annotation_task:
               object_detection = 'Object detection'. Supports Coco, Open Images, Pascal
               instance_segmentation = 'Instance segmentation'. Supports Coco
               image_classification = 'Image classification'. ImageNet


        Returns: remo Dataset
        """

        result = self.api.create_dataset(name)
        my_dataset = Dataset(self, **result)
        print(result)
        my_dataset.add_data(local_files, paths_to_upload, urls, annotation_task, class_encoding=class_encoding)
        my_dataset.initialise_images()
        my_dataset.initialize_annotation_set()
        my_dataset.initialise_annotations()
        return my_dataset

    def add_data_to_dataset(self, dataset_id, local_files=[],
                            paths_to_upload=[], urls=[], annotation_task=None, folder_id=None, annotation_set_id=None, class_encoding=None):
        """
        Adds data to existing dataset

        Args:
            - dataset_id: id of the desired dataset to extend (integer)
            - local_files: list of files or directories.
                    Function will scan for .png, .jpeg, .tiff and .jpg in the folders and sub-folders.
            - paths_to_upload: list of files or directories.
                    These files will be uploaded to the local disk.

               files supported: image files, annotation files and archive files.

               Annotation files: json, xml, csv.
                    If annotation file is provided, you need to provide annotation task.

               Archive files: zip, tar, gzip.
                    These files are unzipped, and then we scan for images, annotations and other archives. Support for nested archive files, image and annotation files in the same format supported elsewhere

            - urls: list of urls pointing to downloadable target, which should be an archive file.
                    The function will download the target of the URL - then we scan for archive files, unpack them and proceed as per Archive file section.

            - annotation_task:
               object_detection = 'Object detection'. Supports Coco, Open Images, Pascal
               instance_segmentation = 'Instance segmentation'. Supports Coco
               image_classification = 'Image classification'. ImageNet
            - folder_id: if there is a folder in the targer remo id, and you want to add images to a specific folder, you can specify it here.
            - annotation_set_id: allows to specify in which particular annotation set to add annotations

            - class_encoding: Allows to specify how to convert class_labels from annotation files to classes
                class_encoding can be one of predefined value: 'ImageNet', 'OpenImages'
                class_encoding can be local path to csv file with labels and classes, like: '/Users/admin/Downloads/class_encoding.csv'
                class_encoding can be raw content of csv file, like: '''id,name
                                                                    DR3,person
                                                                    SP2,rock'''
                class_encoding can be dictionary with labels and classes, like: {'DR3': 'person',
                                                                                'SP2': 'rock'}


        """

        class_encoding_for_upload = self._prepare_class_encoding_for_upload(class_encoding)
        class_encoding_for_linking = self._prepare_class_encoding_for_linking(class_encoding)

        result = {}
        if len(local_files):
            if type(local_files) is not list:
                raise ValueError(
                    'Function parameter "paths_to_add" should be a list of file or directory paths, but instead is a ' + str(
                        type(local_files)))

<<<<<<< HEAD
            files_upload_result = self.api.upload_local_files(dataset_id, local_files, annotation_task, folder_id, annotation_set_id, class_encoding_for_linking)
=======
            files_upload_result = self.api.upload_local_files(dataset_id, local_files, annotation_task, folder_id,
                                                              annotation_set_id)
>>>>>>> 163e61e6
            result['files_link_result'] = files_upload_result

        if len(paths_to_upload):
            if type(paths_to_upload) is not list:
                raise ValueError(
                    'Function parameter "paths_to_upload" should be a list of file or directory paths, but instead is a ' + str(
                        type(paths_to_upload)))

            files_upload_result = self.api.bulk_upload_files(dataset_id=dataset_id,
                                                             files_to_upload=paths_to_upload,
                                                             annotation_task=annotation_task,
                                                             folder_id=folder_id,
                                                             annotation_set_id=annotation_set_id,
                                                             class_encoding=class_encoding_for_upload)

            result['files_upload_result'] = files_upload_result

        if len(urls):
            if type(urls) is not list:
                raise ValueError(
                    'Function parameter "urls" should be a list of URLs, but instead is a ' + str(type(urls)))

            urls_upload_result = self.api.upload_urls(dataset_id=dataset_id,
                                                      urls=urls,
                                                      annotation_task=annotation_task,
                                                      folder_id=folder_id,
                                                      annotation_set_id=annotation_set_id,
                                                      class_encoding=class_encoding_for_linking)

            print(urls_upload_result)
            result['urls_upload_result'] = urls_upload_result
        return result

    def _prepare_class_encoding_for_upload(self, class_encoding):
        class_encoding = self._prepare_class_encoding_for_linking(class_encoding)
        if isinstance(class_encoding, dict):
            if 'local_path' in class_encoding:
                local_path = class_encoding.pop('local_path')
                class_encoding['raw_content'] = ''.join(open(local_path).readlines())
                return class_encoding

            if 'classes' in class_encoding:
                classes = class_encoding.pop('classes')
                lines = map(lambda v: '{},{}'.format(v[0], v[1]), classes.items())
                class_encoding['raw_content'] = '\n'.join(lines)
                return class_encoding

        return class_encoding


    def _prepare_class_encoding_for_linking(self, class_encoding):
        custom_class_encoding = {'type': 'custom'}
        predefined_class_encodings = ['ImageNet', 'OpenImages']
        if isinstance(class_encoding, dict):
            custom_class_encoding['classes'] = class_encoding
            return custom_class_encoding

        if isinstance(class_encoding, str):
            if os.path.exists(class_encoding):
                custom_class_encoding['local_path'] = class_encoding
                return custom_class_encoding

            if class_encoding in predefined_class_encodings:
                return {'type': class_encoding}

            if '\n' in class_encoding:
                custom_class_encoding['raw_content'] = class_encoding
                return custom_class_encoding

        return class_encoding


    def list_datasets(self):
        """
        Lists the available datasets
        Returns: dataset id and dataset name
        """
        resp = self.api.list_datasets()
        result = []
        for dataset in resp.get('results', []):
            result.append(Dataset(self, id=dataset['id'], name=dataset['name']))
        return result

    def get_dataset(self, dataset_id):
        """
        Given a dataset id returns the dataset
        Args:
            dataset_id: int
        Returns: remo dataset
        """
        result = self.api.get_dataset(dataset_id)
        dataset = Dataset(self, **result)
        dataset.initialize_annotation_set()
        dataset.initialise_annotations()
        dataset.initialise_images()
        return dataset

    def list_annotation_sets(self, dataset_id):
        # TODO test whether to hide the function
        result = self.api.list_annotation_sets(dataset_id)
        return [
            AnnotationSet(self,
                          id=annotation_set['id'],
                          name=annotation_set['name'],
                          updated_at=annotation_set['updated_at'],
                          task=annotation_set['task']['name'],
                          top3_classes=annotation_set['statistics']['top3_classes'],
                          total_images=annotation_set['statistics']['annotated_images_count'],
                          total_classes=annotation_set['statistics']['total_classes'],
                          total_annotation_objects=annotation_set['statistics']['total_annotation_objects'])
            for annotation_set in result.get('results', [])
        ]

    def get_annotation_set(self, id):
        annotation_set = self.api.get_annotation_set(id)
        return AnnotationSet(self,
                             id=annotation_set['id'],
                             name=annotation_set['name'],
                             updated_at=annotation_set['updated_at'],
                             task=annotation_set['task']['name'],
                             total_classes=len(annotation_set['classes']))

    def get_annotations(self, annotation_set_id, annotation_format='json'):
        """
        Args:
            annotation_format: can be one of ['json', 'coco'], default='json'
        Returns: annotations
        """
        result = self.api.get_annotations(annotation_set_id, annotation_format)
        return result

    def _create_annotation_set(self, annotation_task, dataset_id, name, classes):
        """
        Creates a new annotation set
        Args:
            - annotation_task: str.
                specified for the annotation set to be created from 
                ["Image classification", "Object detection", "Instance segmentation"]
            - dataset_id: int.
                the id of the dataset 
            - name: str.
                name of the annotation set
            - classes: list.
                list of classes.
        """
        task_ids = {'Object detection': 1, 'Instance segmentation': 2, 'Image classification': 3}
        task_id = task_ids.get(annotation_task)
        if not task_id:
            print('Choose an annotation task from: ["Image classification", "Object detection", "Instance segmentation"]')
            return

        classes_with_ids = []
        for i, name in enumerate(classes):
            classes_with_ids.append({"id": i, "name": name})

        return self.api.create_annotation_set(task_id, dataset_id, name, classes_with_ids)

    # def upload_annotations(self, dataset_id, path, annotation_task):
    #    return self.api.upload_file(dataset_id, path, annotation_task)

    def _add_annotation(self, dataset_id, annotation_set_id, image_id, cls, coordinates=None, object_id=None):
        return self.api.add_annotation(dataset_id, annotation_set_id, image_id, cls, coordinates, object_id)

    def _list_annotation_classes(self, annotation_set_id=None):
        return self.api.list_annotation_classes(annotation_set_id)

    def _export_annotation_to_csv(self, annotation_set_id, output_file, dataset):
        """
        Takes annotations and saves as a .csv file
        Args:
            annotation_set_id: int
            output_file: .csv path
        """
        annotation_set = self.get_annotation_set(annotation_set_id)
        exporter = get_json_to_csv_exporter(annotation_set.task)
        if not exporter:
            print("ERROR: for giving annotation task '{}' export function not implemented".format(annotation_set.task))
            return

        annotation_results = dataset.annotations

        with open(output_file, 'w', newline='') as output:
            csv_writer = csv.writer(output)
            exporter(annotation_results, csv_writer)

    def list_dataset_images(self, dataset_id, folder_id=None, **kwargs):
        """
        Given a dataset id returns list of the dataset images
        
        Args:
            - dataset_id: the id of the dataset to query
            - folder_id: the id of the folder to query
            - **kwargs:
                Keyword Arguments:
                   - limit: int. 
                       the number of images to be listed.
        Returns: list of images with their names and ids
        """

        if folder_id:
            result = self.api.list_dataset_contents_by_folder(dataset_id, folder_id, **kwargs)
        else:
            result = self.api.list_dataset_contents(dataset_id, **kwargs)

        images = [
            {
                'id': entry.get('id'),
                'name': entry.get('name'),
            }
            for entry in result.get('results', [])
        ]
        return images

    def get_images_by_id(self, dataset_id, image_id):
        """
        Get image file by dataset_id and image_id
        Args:
            dataset_id: int
            image_id: int

        Returns: image
        """
        return self.api.get_images_by_id(dataset_id, image_id)

    def get_image(self, url):
        return self.api.get_image(url)

    def search_images(self, classes=None, task=None, dataset_id=None, limit=None):
        """
        Search images by class and annotation task
        Args:
            classes: string or list of strings.
                Name of the classes to filter dataset.
            task: string
                Name of the annotation task to filter dataset
            dataset_id: int
                Narrows search result to giving dataset
            limit: int
                Limits number of search results

        Returns: image_id, dataset_id, name, annotations
        """
        return self.api.search_images(classes, task, dataset_id, limit)

    def view_search(self, cls=None, task=None):
        """
        Opens browser in search page

        """
        self._view(frontend.search)

    def view_image(self, image_id, dataset_id):
        """
        Opens browser on the image view for giving image
        Args:
            image_id: int
            dataset_id: int
        Returns: Browse UI of the selected image
        """
        # TODO: find easier way to check if image belongs to dataset
        img_list = self.list_dataset_images(dataset_id)
        contain = False
        for img_dict in img_list:
            if image_id == img_dict['id']:
                contain = True
                self._view(frontend.image_view.format(image_id, dataset_id))
        if not contain:
            msg = 'Image ID: %s' % str(image_id) + ' not in dataset %s' % str(dataset_id)
            print(msg)

    def open_ui(self):
        """
        Opens the main page of Remo
        """
        self._view(frontend.datasets)

    def view_dataset(self, id):
        """
        Opens browser for the given dataset
        Args:
            id: int
                dataset id
        Returns: Browse UI of the selected dataset
        """
        self._view(frontend.datasets, id)

    def view_annotation_set(self, id):
        """
        Opens browser in annotation view for the given annotation set
        Args:
            id: int
               annotation set id
        Returns: Browse UI of the selected annotation set
        """
        self._view(frontend.annotation, id)

    def view_annotation_stats(self, annotation_set_id):
        """
        Opens browser in annotation statistics view for the given annotation set
        Args:
            id: int
               annotation set id
        Returns: Browse UI for the statistics of the selected annotation set
        """
        self._view(frontend.annotation_detail.format(annotation_set_id))

    def _view(self, url, *args, **kwargs):
        self.browse(self.api.url(url, *args, **kwargs))<|MERGE_RESOLUTION|>--- conflicted
+++ resolved
@@ -103,12 +103,7 @@
                     'Function parameter "paths_to_add" should be a list of file or directory paths, but instead is a ' + str(
                         type(local_files)))
 
-<<<<<<< HEAD
             files_upload_result = self.api.upload_local_files(dataset_id, local_files, annotation_task, folder_id, annotation_set_id, class_encoding_for_linking)
-=======
-            files_upload_result = self.api.upload_local_files(dataset_id, local_files, annotation_task, folder_id,
-                                                              annotation_set_id)
->>>>>>> 163e61e6
             result['files_link_result'] = files_upload_result
 
         if len(paths_to_upload):
