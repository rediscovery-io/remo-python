from .api import API
from .ui import UI
from .domain.interfaces import ISDK
from .domain.dataset import Dataset
from .domain.annotation_set import AnnotationSet
from .domain.task import AnnotationTask


class SDK(ISDK):
    def __init__(self, server, user_email=None, user_password=None):
        self.api = API(server)
        self.ui = UI(server)
        if user_email and user_password:
            self.api.login(user_email, user_password)

    #def search_images(self, search_terms_dictionary):
    #    result = self.api.search_images(search_terms_dictionary) 
    def search_images(self, cls, task):
        result = self.api.search_images(cls, task)     
    def login(self, user_email, user_pwd):
        self.api.login(user_email, user_pwd)

    # ALR: do we need folder_id here?
    def create_dataset(self, name, local_files=[], paths_to_upload=[], urls=[], annotation_task=None,
                       folder_id=None, public=False) -> Dataset:
        
        #TODO: add documentation on annotation tasks and urls upload
        ''' Creates a dataset from an url or path

        Args:
            name: string, name of the Dataset
            files: list of paths of files
            urls: URL of images
            annotation_task: in case we are uploading annotations, specify the annotation task
            folder_id: 

        Returns: remo Dataset
        '''
        
        result = self.api.create_dataset(name, public)
        print(result)
        my_dataset = Dataset(self, **result)
        my_dataset.add_data(local_files, paths_to_upload, urls, annotation_task, folder_id)
        return my_dataset
    
    def datasets(self) -> []:
        """
        :return: list of datasets
        """
        resp = self.api.list_datasets()
        return [
            Dataset(self, id=dataset['id'], name=dataset['name'])
            for dataset in resp.get('results', [])
        ]

    def all_info_datasets(self, **kwargs) -> [Dataset]:
        result = self.api.all_info_datasets(**kwargs)
        return result
    
    def get_dataset(self, dataset_id) -> Dataset:
        '''
        Given a dataset id, returns the dataset
        '''
        result = self.api.get_dataset(dataset_id) 
        return Dataset(self, **result)

    def add_data_to_dataset(self, dataset_id, local_files = [],
                            paths_to_upload=[], urls=[], annotation_task=None, folder_id=None):
        # JSONDecodeError: Expecting value: line 1 column 1 (char 0)
        '''
        Adds data to existing dataset
        
        Args:
            dataset_id: id of the desired dataset to extend (integer)
            
            local_files: list of files or directories. Function will scan for .png, .jpeg, .tiff and .jpg in the folders and sub-folders.
            
            paths_to_upload: list of files or directories. These files will be uploaded to the local disk.
                files supported: image files, annotation files and archive files.
                Annotation files: json, xml, csv. If annotation file is provided, you need to provide annotation task.
                Archive files: zip, tar, gzip. These files are unzipped, and then we scan for images, annotations and other archives. Support for nested archive files, image and annotation files in the same format supported elsewhere
            
            urls: list of urls pointing to downloadable target, which should be an archive file. The function will download the target of the URL - then we scan for archive files, unpack them and proceed as per Archive file section.
            
            annotation_task:
                object_detection = 'Object detection'. Supports Coco, Open Images, Pascal
                instance_segmentation = 'Instance segmentation'. Supports Coco
                image_classification = 'Image classification'. ImageNet
                
            folder_id: if there is a folder in the targer remo id, and you want to add images to a specific folder, you can specify it here.
            
        '''
        
        
        result = {}
        if len(local_files):
            if type(local_files) is not list:
                raise ValueError(
                    'Function parameter "paths_to_add" should be a list of file or directory paths, but instead is a ' + str(
                        type(local_files)))

            files_upload_result = self.api.upload_local_files(dataset_id, local_files, annotation_task, folder_id)
            result['files_link_result'] = files_upload_result

        if len(paths_to_upload):
            if type(paths_to_upload) is not list:
                raise ValueError ('Function parameter "paths_to_upload" should be a list of file or directory paths, but instead is a ' + str(type(paths_to_upload)))
            
            files_upload_result = self.api.bulk_upload_files(dataset_id = dataset_id, 
                                                        files_to_upload = paths_to_upload,
                                                        annotation_task = annotation_task, 
                                                        folder_id = folder_id)
            
            result['files_upload_result'] = files_upload_result  
            
        if len(urls):
            if type(urls) is not list:
                raise ValueError ('Function parameter "urls" should be a list of URLs, but instead is a ' + str(type(urls)))
                
            urls_upload_result = self.api.upload_urls(dataset_id = dataset_id, 
                                                        urls = urls,
                                                        annotation_task = annotation_task, 
                                                        folder_id = folder_id)
            
            print(urls_upload_result)
            result['urls_upload_result'] = urls_upload_result
        return result 
    
<<<<<<< HEAD
    def annotation_sets(self, dataset_id):
        resp = self.api.list_annotation_sets(dataset_id)
        return [
            AnnotationSet(self,
                          id=annotation_set['id'],
                          name=annotation_set['name'],
                          task=AnnotationTask(annotation_set['task']['name']),
                          total_classes=annotation_set['statistics']['total_classes'])
            for annotation_set in resp.get('results', [])
        ]
=======
    # TODO: add as a dataset method
    def list_annotation_sets(self, dataset_id):
        result = self.api.list_annotation_sets(dataset_id)
        return result
>>>>>>> f5f48ae5
    
    def ann_statistics(self, dataset_id):
        """        
        Args:
            dataset_id: int
        Returns: Lists annotation set statistics of the dataset
        """
        result = self.api.get_annotation_statistics(dataset_id)
        return result
    
    def list_dataset_images(self, dataset_id, folder_id = None, endpoint=None, **kwargs):
        if folder_id is not None:
            result = self.api.list_dataset_contents_by_folder(dataset_id, folder_id, **kwargs)
        else:
            result = self.api.list_dataset_contents(dataset_id, **kwargs)
            
        #print('Next:', result.get('next'))
        images = []
        for entry in result.get('results', []):
            name = entry.get('name')
            images.append(name)

        return images

    def export_annotations(self, annotation_set_id, annotation_format=None):
        """
        Exports annotation set 
        Args:
            annotation_set_id: int
            annotation_format: choose format from this list ['json', 'coco'], default = 'json'
        Returns: annotations
        """
        args = [annotation_set_id]
        if annotation_format:
            args.append(annotation_format)
        return self.api.export_annotations(*args)
    
    def show_images(self, dataset_id, image_id):
        return self.api.show_images(dataset_id, image_id)
  <|MERGE_RESOLUTION|>--- conflicted
+++ resolved
@@ -126,7 +126,6 @@
             result['urls_upload_result'] = urls_upload_result
         return result 
     
-<<<<<<< HEAD
     def annotation_sets(self, dataset_id):
         resp = self.api.list_annotation_sets(dataset_id)
         return [
@@ -137,13 +136,7 @@
                           total_classes=annotation_set['statistics']['total_classes'])
             for annotation_set in resp.get('results', [])
         ]
-=======
-    # TODO: add as a dataset method
-    def list_annotation_sets(self, dataset_id):
-        result = self.api.list_annotation_sets(dataset_id)
-        return result
->>>>>>> f5f48ae5
-    
+
     def ann_statistics(self, dataset_id):
         """        
         Args:
