--- conflicted
+++ resolved
@@ -85,7 +85,8 @@
                     'Function parameter "paths_to_add" should be a list of file or directory paths, but instead is a ' + str(
                         type(local_files)))
 
-            files_upload_result = self.api.upload_local_files(dataset_id, local_files, annotation_task, folder_id, annotation_set_id)
+            files_upload_result = self.api.upload_local_files(dataset_id, local_files, annotation_task, folder_id,
+                                                              annotation_set_id)
             result['files_link_result'] = files_upload_result
 
         if len(paths_to_upload):
@@ -116,7 +117,7 @@
             print(urls_upload_result)
             result['urls_upload_result'] = urls_upload_result
         return result
-    
+
     def list_datasets(self):
         """
         Lists the available datasets
@@ -147,34 +148,25 @@
         result = self.api.list_annotation_sets(dataset_id)
         return [
             AnnotationSet(self,
-                            id=annotation_set['id'],
-                            name=annotation_set['name'],
-                            updated_at=annotation_set['updated_at'],
-                            task=annotation_set['task']['name'],
-                            top3_classes=annotation_set['statistics']['top3_classes'],
-                            total_images=annotation_set['statistics']['annotated_images_count'],
-                            total_classes=annotation_set['statistics']['total_classes'],
-                            total_annotation_objects=annotation_set['statistics']['total_annotation_objects'])
+                          id=annotation_set['id'],
+                          name=annotation_set['name'],
+                          updated_at=annotation_set['updated_at'],
+                          task=annotation_set['task']['name'],
+                          top3_classes=annotation_set['statistics']['top3_classes'],
+                          total_images=annotation_set['statistics']['annotated_images_count'],
+                          total_classes=annotation_set['statistics']['total_classes'],
+                          total_annotation_objects=annotation_set['statistics']['total_annotation_objects'])
             for annotation_set in result.get('results', [])
         ]
 
     def get_annotation_set(self, id):
         annotation_set = self.api.get_annotation_set(id)
         return AnnotationSet(self,
-<<<<<<< HEAD
-                              id=annotation_set['id'],
-                              name=annotation_set['name'],
-                              updated_at=annotation_set['updated_at'],
-                              task=annotation_set['task']['name'],
-                              total_classes=len(annotation_set['classes']))
-
-=======
                              id=annotation_set['id'],
                              name=annotation_set['name'],
                              updated_at=annotation_set['updated_at'],
                              task=annotation_set['task']['name'],
                              total_classes=len(annotation_set['classes']))
->>>>>>> 337d2498
 
     def get_annotations(self, annotation_set_id, annotation_format='json'):
         """
@@ -184,8 +176,7 @@
         """
         result = self.api.get_annotations(annotation_set_id, annotation_format)
         return result
-<<<<<<< HEAD
-    
+
     def _create_annotation_set(self, annotation_task, dataset_id, name, classes):
         """
         Creates a new annotation set
@@ -200,28 +191,24 @@
             - classes: list.
                 list of classes.
         """
-        task_ids = {'Object detection':1, 'Instance segmentation':2, 'Image classification':3}
+        task_ids = {'Object detection': 1, 'Instance segmentation': 2, 'Image classification': 3}
         task_id = task_ids.get(annotation_task)
         if not task_id:
-            print('Choose an annotation task from: " + "["Image classification", "Object detection", "Instance segmentation"]"')
+            print('Choose an annotation task from: ["Image classification", "Object detection", "Instance segmentation"]')
             return
-        
-        num_classes = len(classes)
+
         classes_with_ids = []
-        for i in range(num_classes):
-            classes_with_ids.append({"id":i, "name":classes[i]})
-            
+        for i, name in enumerate(classes):
+            classes_with_ids.append({"id": i, "name": name})
+
         return self.api.create_annotation_set(task_id, dataset_id, name, classes_with_ids)
-    
-    #def upload_annotations(self, dataset_id, path, annotation_task):
+
+    # def upload_annotations(self, dataset_id, path, annotation_task):
     #    return self.api.upload_file(dataset_id, path, annotation_task)
-    
+
     def _add_annotation(self, dataset_id, annotation_set_id, image_id, cls, coordinates=None, object_id=None):
         return self.api.add_annotation(dataset_id, annotation_set_id, image_id, cls, coordinates, object_id)
-    
-=======
-
->>>>>>> 337d2498
+
     def _list_annotation_classes(self, annotation_set_id=None):
         return self.api.list_annotation_classes(annotation_set_id)
 
