import csv
from typing import List

from remo.domain import Annotation                                
                                               
                                               
def parse_csv_obj_det(file_path) -> List[Annotation]:
    """
    Args
        file_path: path to annotations


    Example:
    # file_name,class_name,coordinates
    # ILSVRC2012_val_00000003.JPEG,N01751748, 10 20 30 40
    # ILSVRC2012_val_00000003.JPEG,N01751748, 10 20 30 40


    Returns:
        List[:class:`remo.Annotation`]
    """

    annotations_list = []

    with open(file_path, 'r') as f:
        csv_file = csv.reader(f, delimiter=',')
        for row in csv_file:
            file_name, class_name, coordinates = row
            # convert coordinates to list of integers
            bbox = [int(val) for val in coordinates.split(' ')]

<<<<<<< HEAD
            annotation = Annotation(img_filename=file_name, classes=class_name)
            annotation.bbox = bbox

            annotations.append(annotation)
    return annotations
=======
            annotation = Annotation(filename=file_name, classes=[class_name])
            annotation.bbox=bbox
            annotations_list.append(annotation)

    return annotations_list
>>>>>>> a6064043
<|MERGE_RESOLUTION|>--- conflicted
+++ resolved
@@ -20,7 +20,7 @@
         List[:class:`remo.Annotation`]
     """
 
-    annotations_list = []
+    annotations = []
 
     with open(file_path, 'r') as f:
         csv_file = csv.reader(f, delimiter=',')
@@ -29,16 +29,8 @@
             # convert coordinates to list of integers
             bbox = [int(val) for val in coordinates.split(' ')]
 
-<<<<<<< HEAD
             annotation = Annotation(img_filename=file_name, classes=class_name)
             annotation.bbox = bbox
 
             annotations.append(annotation)
-    return annotations
-=======
-            annotation = Annotation(filename=file_name, classes=[class_name])
-            annotation.bbox=bbox
-            annotations_list.append(annotation)
-
-    return annotations_list
->>>>>>> a6064043
+    return annotations